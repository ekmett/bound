name:          bound
category:      Language, Compilers/Interpreters
version:       2
license:       BSD3
cabal-version: >= 1.9.2
license-file:  LICENSE
author:        Edward A. Kmett
maintainer:    Edward A. Kmett <ekmett@gmail.com>
stability:     experimental
homepage:      http://github.com/ekmett/bound/
bug-reports:   http://github.com/ekmett/bound/issues
copyright:     Copyright (C) 2012-2013 Edward A. Kmett
synopsis:      Making de Bruijn Succ Less
build-type:    Custom
description:
   We represent the target language itself as an ideal monad supplied by the
   user, and provide a 'Scope' monad transformer for introducing bound variables
   in user supplied terms. Users supply a 'Monad' and 'Traversable' instance,
   and we traverse to find free variables, and use the Monad to perform
   substitution that avoids bound variables.
   .
   Slides describing and motivating this approach to name binding are available
   online at:
   .
   <http://www.slideshare.net/ekmett/bound-making-de-bruijn-succ-less>
   .
   The goal of this package is to make it as easy as possible to deal with name
   binding without forcing an awkward monadic style on the user.
   .
   With generalized de Bruijn term you can 'lift' whole trees instead of just
   applying 'succ' to individual variables, weakening the all variables bound
   by a scope and greatly speeding up instantiation. By giving binders more
   structure we permit easy simultaneous substitution and further speed up
   instantiation.

extra-source-files:
  .travis.yml
  .ghci
  .gitignore
  .vim.custom
  examples/Simple.hs
  examples/Deriving.hs
  examples/Overkill.hs
  tests/doctests.hs
  travis/cabal-apt-install
  travis/config
  README.markdown
  CHANGELOG.markdown
  AUTHORS.markdown

flag template-haskell
  description:
    You can disable the use of the `template-haskell` package using `-f-template-haskell`.
    .
    Disabling this is an unsupported configuration, but it may be useful for accelerating builds in sandboxes for expert users.
  default: True
  manual: True

source-repository head
  type: git
  location: git://github.com/ekmett/bound.git

library
  hs-source-dirs: src

  exposed-modules:
    Bound
    Bound.Class
    Bound.Name
    Bound.Scope
    Bound.Scope.Simple
    Bound.Term
    Bound.TH
    Bound.Var

  build-depends:
    base             >= 4       && < 5,
    bifunctors       >= 3       && < 6,
    binary           >= 0.5     && < 0.9,
    bytes            >= 0.4     && < 1,
    cereal           >= 0.3.5.2 && < 0.6,
    comonad          >= 3       && < 6,
    hashable         >= 1.1     && < 1.3,
    hashable-extras  >= 0.1     && < 1,
    profunctors      >= 3.3     && < 6,
    template-haskell >= 2.7     && < 3,
    transformers     >= 0.2     && < 0.6,
    transformers-compat >= 0.5  && < 1

  ghc-options: -Wall -O2 -fspec-constr -fdicts-cheap -funbox-strict-fields

  if impl(ghc >=7.4 && < 7.6)
    build-depends: ghc-prim

  if flag(template-haskell) && impl(ghc)
    build-depends: template-haskell >= 2.7 && < 3.0

test-suite Simple
  type: exitcode-stdio-1.0
  main-is: Simple.hs
  hs-source-dirs: examples
  buildable: False

  ghc-options: -Wall -threaded
  build-depends:
    base,
    bound,
    transformers,
    transformers-compat

<<<<<<< HEAD
=======
test-suite Overkill
  type: exitcode-stdio-1.0
  main-is: Overkill.hs
  hs-source-dirs: examples
  ghc-options: -Wall -threaded -main-is Overkill
  build-depends:
    base,
    bound,
    transformers,
    transformers-compat,
    vector
  if !impl(ghc >= 7.8)
    buildable: False

test-suite Deriving
  type: exitcode-stdio-1.0
  main-is: Deriving.hs
  hs-source-dirs: examples
  ghc-options: -Wall -threaded -main-is Deriving
  build-depends:
    base,
    bound,
    transformers,
    transformers-compat

test-suite Imperative
  type: exitcode-stdio-1.0
  main-is: Imperative.hs
  hs-source-dirs: examples
  ghc-options: -Wall -threaded -main-is Imperative
  build-depends:
    base,
    bound,
    transformers,
    transformers-compat,
    void
>>>>>>> a5ae503b

test-suite doctests
  type:    exitcode-stdio-1.0
  main-is: doctests.hs
  hs-source-dirs: tests
<<<<<<< HEAD
  if impl(ghc>=8)
    buildable: False
  else
    ghc-options: -Wall -threaded
    build-depends:
      base,
      directory >= 1.0 && < 1.3,
      doctest   >= 0.9 && < 0.10,
      filepath,
      vector    >= 0.9 && < 0.11
=======
  ghc-options: -Wall -threaded
  build-depends:
    base,
    directory >= 1.0 && < 1.3,
    doctest   >= 0.9 && < 0.12,
    filepath,
    vector    >= 0.9 && < 0.12,
    void
>>>>>>> a5ae503b
<|MERGE_RESOLUTION|>--- conflicted
+++ resolved
@@ -108,8 +108,6 @@
     transformers,
     transformers-compat
 
-<<<<<<< HEAD
-=======
 test-suite Overkill
   type: exitcode-stdio-1.0
   main-is: Overkill.hs
@@ -146,24 +144,11 @@
     transformers,
     transformers-compat,
     void
->>>>>>> a5ae503b
 
 test-suite doctests
   type:    exitcode-stdio-1.0
   main-is: doctests.hs
   hs-source-dirs: tests
-<<<<<<< HEAD
-  if impl(ghc>=8)
-    buildable: False
-  else
-    ghc-options: -Wall -threaded
-    build-depends:
-      base,
-      directory >= 1.0 && < 1.3,
-      doctest   >= 0.9 && < 0.10,
-      filepath,
-      vector    >= 0.9 && < 0.11
-=======
   ghc-options: -Wall -threaded
   build-depends:
     base,
@@ -171,5 +156,4 @@
     doctest   >= 0.9 && < 0.12,
     filepath,
     vector    >= 0.9 && < 0.12,
-    void
->>>>>>> a5ae503b
+    void